--- conflicted
+++ resolved
@@ -40,8 +40,11 @@
         );
     }
 
-<<<<<<< HEAD
-    let { url, authToken, tls, intMode } = config;
+    let { url, authToken, tls, intMode, concurrency } = config;
+    // fill simple defaults right here
+    concurrency = Math.max(0, concurrency || 20);
+    intMode ??= "number";
+
     let connectionQueryParams: string[] = []; // recognized query parameters which we sanitize through white list of valid key-value pairs
 
     // convert plain :memory: url to URI format to make logic more uniform
@@ -75,35 +78,6 @@
             authToken: {
                 update: (_, value) => (authToken = value),
             },
-=======
-    const concurrency = Math.max(0, config.concurrency || 20);
-    let tls: boolean | undefined = config.tls;
-    let authToken = config.authToken;
-    let encryptionKey = config.encryptionKey;
-    let syncUrl = config.syncUrl;
-    let syncInterval = config.syncInterval;
-    const intMode = "" + (config.intMode ?? "number");
-    if (intMode !== "number" && intMode !== "bigint" && intMode !== "string") {
-        throw new TypeError(
-            `Invalid value for intMode, expected "number", "bigint" or "string", \
-            got ${JSON.stringify(intMode)}`,
-        );
-    }
-
-    if (config.url === ":memory:") {
-        return {
-            path: ":memory:",
-            scheme: "file",
-            syncUrl,
-            syncInterval,
-            intMode,
-            fetch: config.fetch,
-            tls: false,
-            authToken: undefined,
-            encryptionKey: undefined,
-            authority: undefined,
-            concurrency,
->>>>>>> 96efd486
         };
     }
 
@@ -129,7 +103,7 @@
         }
     }
 
-    // fill defaults & validate config
+    // fill complex defaults & validate config
     const connectionQueryParamsString =
         connectionQueryParams.length === 0
             ? ""
@@ -152,8 +126,6 @@
     } else {
         scheme = originalUriScheme;
     }
-
-    intMode ??= "number";
     if (scheme === "http" || scheme === "ws") {
         tls ??= false;
     } else {
@@ -192,6 +164,7 @@
             tls: false,
             path,
             intMode,
+            concurrency,
             syncUrl: config.syncUrl,
             syncInterval: config.syncInterval,
             fetch: config.fetch,
@@ -208,10 +181,10 @@
         path,
         authToken,
         intMode,
+        concurrency,
         encryptionKey: config.encryptionKey,
         syncUrl: config.syncUrl,
         syncInterval: config.syncInterval,
         fetch: config.fetch,
-        concurrency,
     };
 }